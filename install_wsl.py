--- conflicted
+++ resolved
@@ -1,1022 +1,111 @@
-<<<<<<< HEAD
-##############################################################################
-# Settings to be changed
-##############################################################################
-'''
-System Constants. This includes paths to where things are installed.  Note,
-the default paths listed below are guesses and should NOT be assumed accurate.
-Verify that they do indeed point to your install locations.  When you see
-$USER, it is recommended that you change this to the actual username, as
-at times this is not properly expanded.
-'''
-
-INSTALL_ON_MARCC = False
-
-orca_path = ""
-orca4_path = "/home/hherbol/orca/orca-4.0.1.2/orca"
-use_orca4 = True
-sandbox_orca = False
-install_necessary_openmpi = True
-
-# If you purchased gaussian09, then specify the following paths
-g09_formchk = ""
-g09_cubegen = ""
-
-vmd_path = ''
-ovito_path = ''
-
-# If specifing we are to install these below, then leave paths as None
-install_packmol = True
-install_lammps = True
-install_nlopt = True
-# Once again, as we plan to install lammps and packmol using this script, we
-# will not specify these paths.  If you already have a path specified, then
-# install_X will default to None
-lmp_path = None
-packmol_path = None
-
-# This is only used in SLURM right now
-default_pysub_modules = ["squid"]
-
-# If opls_path is None, we use default ones in squid
-opls_path = None
-
-# If no anaconda is installed, then install one
-anaconda_path = None
-text_editor_path = ""
-
-mpirun_path = "/usr/bin/mpirun"
-
-queueing_system = None  # nbs, pbs, slurm
-default_queue = 'None'
-
-# A list of all paths/environment variables needed for queue submission
-# Note, in the case of using modules, we source the ~/.bashrc after appending
-# "module load squid", so this isn't necessary if installed correctly.
-env_vars = '''
-'''
-orca_env_vars = '''
-'''
-orca4_env_vars = '''
-'''
-lmp_env_vars = '''
-'''
-
-# Mpi preface for job submission
-mpi_preface = ""
-
-# Select what shell's resource file path relative to the home dir
-# Typically this will be either .zshrc or .bashrc
-shell = '.bashrc'
-
-##############################################################################
-smrff_path = None
-lammps_version = "16Mar18"
-extra_lammps_packages = [
-    "python",
-    "rigid",
-    "replica"
-]
-# If the name is 'wsl' or 'marcc', then generate a makefile based on those
-# systems.  Otherwise, assume the Makefile specified is within lammps and use
-# that one.
-# NOTE! This is only the suffix.  So "Makefile.mpi"
-# means that lammps_makefile_name = "mpi"
-lammps_makefile_name = 'wsl'
-##############################################################################
-
-# ADVANCED SETTINGS LIKELY NOT TO BE NEEDED OR CHANGED!
-nbs_ssh = None
-nbs_bin_path = ""
-
-# Submission flags for queueing system
-orca_sub_flag = ""
-##############################################################################
-# DO NOT CHANGE ANY SETTINGS BELOW THIS POINT!
-##############################################################################
-##############################################################################
-# DO NOT CHANGE ANY SETTINGS BELOW THIS POINT!
-##############################################################################
-##############################################################################
-# DO NOT CHANGE ANY SETTINGS BELOW THIS POINT!
-##############################################################################
-##############################################################################
-# DO NOT CHANGE ANY SETTINGS BELOW THIS POINT!
-##############################################################################
-##############################################################################
-# DO NOT CHANGE ANY SETTINGS BELOW THIS POINT!
-##############################################################################
-
-
-
-
-
-
-
-
-
-
-
-# System imports
-import os
-import sys
-import md5
-import time
-
-def isvalid(x):
-    '''
-    Checks if x is a string (True) or None/"None"/"" (False).
-    '''
-    return isinstance(x, str) and x.strip().lower() not in ["", "none"]
-
-def save_module(modfile, filename):
-    # Step 1 - Ensure user modules folder exists
-    HOMEDIR = os.path.expanduser("~")
-    if HOMEDIR.endswith("/"):
-        HOMEDIR = HOMEDIR[:-1]
-    if not os.path.exists(HOMEDIR + "/.modules"):
-        os.mkdir(HOMEDIR + "/.modules")
-
-    # Step 2 - Check if filename exists
-    if os.path.exists("%s/.modules/%s.lua" % (HOMEDIR, filename)):
-        print("Warning! %s module already exists.  Will rename to %s_OLD." % (filename, filename))
-        os.system("mv %s/.modules/%s.lua %s/.modules/%s.lua_OLD" % (HOMEDIR, filename, HOMEDIR, filename))
-
-    # Step 3 - Generate the module file
-    fptr = open("%s/.modules/%s.lua" % (HOMEDIR, filename), 'w')
-    fptr.write(modfile)
-    fptr.close()
-
-def download_file(loc, link, md5sum):
-    '''
-    Checks if the file is already downloaded, with the correct md5sum.  If so,
-    nothing happens, otherwise, it is downloaded.
-    '''
-    if loc.endswith("/"):
-        loc = loc[:-1]
-    fname = link.split("/")[-1]
-    fpath = loc + "/" + fname
-    if os.path.exists(fpath) and md5.new(open(fpath, 'r').read()).hexdigest() == md5sum:
-        print("%s already is downloaded and exists.  No need to re-download." % fname)
-    else:
-        download_successful = False
-        for i in range(10):
-            os.system("wget -P %s/ %s" % (loc, link))
-            time.sleep(0.1)
-            if os.path.exists("%s" % fpath):
-                download_successful = True
-                break
-        if not download_successful:
-            print("FAILURE TO DOWNLOAD %s! Verify your internet connection and try again." % fname)
-            sys.exit()
-
-if anaconda_path is None and INSTALL_ON_MARCC:
-    anaconda_path = "/software/apps/anaconda/5.2/python/2.7"
-
-if INSTALL_ON_MARCC:
-    if lammps_makefile_name != "marcc":
-        print("WARNING! lammps_makefile_name is not marcc.  Please double check before continuing.")
-
-if mpirun_path is not None and not os.path.exists(mpirun_path):
-    print("WARNING! mpirun_path does not seem valid.  Please double check before continuing.")
-
-# Print pre-requisite warning
-print('''Before you can install squid locally, it is recommended that the
-following be installed:
-
-    - update apt-get appropriate ('sudo apt-get update' and then 'sudo apt-get upgrade')
-    - build-essential (can be installed via 'sudo apt-get install build-essential')
-    - make, cmake, g++, git, and swig (can be installed via 'sudo apt-get install make cmake g++ git swig')
-    - mpich (can be installed via 'sudo apt-get install mpich')
-    - lmod (can be installed via 'sudo apt-get install lmod')
-
-    -> This is in total the following command:
-        sudo apt-get update; sudo apt-get upgrade; sudo apt-get install build-essential make cmake g++ git swig mpich lmod
-
-NOTE! After install lmod, close and reopen the bash shell.  If you find that you
-are getting a weird error about posix not existing, this is a bug in lua install.
-Simply put, take the path it wants and make a simlink to point to posix_c.so.  An
-example of how to do this is as follows (note, your lua version may or may not be 5.2).
-
-    sudo ln -s /usr/lib/x86_64-linux-gnu/lua/5.2/posix_c.so /usr/lib/x86_64-linux-gnu/lua/5.2/posix.so
-
-If you wish for ORCA to be installed, then you will need to manually download
-whichever version you so choose (or both if desired):
-
-    - orca shared library install for linux (https://orcaforum.cec.mpg.de/)
-    - orca4 shared library install for linux (https://orcaforum.cec.mpg.de/)
-
-Note, if you install this, then you MUST specify "install necessary openmpi"
-in the user settings section of this install script.  If you do not, then you
-better hope that you have adequately setup your paths.
-
-''')
-
-ans = raw_input("Use settings currently in the install file (y/N): ")
-ans = ans.strip().lower()
-if len(ans) > 1:
-    ans = ans[0]
-
-if ans != "y":
-    print("Please open up the install.py file in a text editor and edit all\
- settings appropriately.")
-    sys.exit()
-
-# This is the current directory WITH NO TRAILING SLASH!
-cwd = os.getcwd()
-HOMEDIR = os.path.expanduser("~")
-if not os.path.exists("%s/.modules" % HOMEDIR):
-    os.mkdir("%s/.modules" % HOMEDIR)
-
-shell_append = """
-# Add a new folder for personal modules
-export MODULEPATH=""" + HOMEDIR + """/.modules:$MODULEPATH
-module load squid
-"""
-
-# If the shell_append is not already in the shell then add it
-if not os.path.exists("%s/%s" % (HOMEDIR, shell)):
-    os.system("touch %s/%s" % (HOMEDIR, shell))
-if shell_append not in open("%s/%s" % (HOMEDIR, shell), 'r').read():
-    shell_fptr = open("%s/%s" % (HOMEDIR, shell), 'a')
-    shell_fptr.write(shell_append)
-    shell_fptr.close()
-
-# If we are to make lammps, then we can set lmp_path
-# ourselves (if None or empty)
-if not isvalid(lmp_path):
-    lmp_path = cwd + "/lammps/" + lammps_version + "/src/lmp_" + lammps_makefile_name
-
-if not isvalid(packmol_path) and install_packmol:
-    packmol_path = cwd + "/packmol/packmol"
-
-if not isvalid(opls_path):
-    opls_path = cwd + '/forcefield_parameters/oplsaa.prm'
-
-# Try and find an installed version of anaconda
-potential_anaconda_install_dirs = [
-    HOMEDIR + "/anaconda",
-    HOMEDIR + "/anaconda2",
-    "/software/apps/anaconda/5.2/python/2.7"
-]
-for folder in potential_anaconda_install_dirs:
-    if os.path.exists(folder):
-        print("Found anaconda at %s" % folder)
-        anaconda_path = folder
-        python_path = anaconda_path + "/bin/python"
-        break
-
-if anaconda_path is not None and anaconda_path.strip() not in ["", "None"]:
-    if anaconda_path.endswith("/"):
-        anaconda_path = anaconda_path[:-1]
-    python_path = anaconda_path + "/bin/python"
-else:
-    print("Could not find anaconda, so will install it.")
-    download_file(HOMEDIR, "https://repo.continuum.io/archive/Anaconda2-5.2.0-Linux-x86_64.sh", "5c034a4ab36ec9b6ae01fa13d8a04462")
-    os.system('bash ~/Anaconda2-5.2.0-Linux-x86_64.sh -fb')
-    anaconda_path = HOMEDIR + "/anaconda2"
-    python_path = HOMEDIR + "/anaconda2/bin/python2.7"
-
-anaconda_module = '''
-help([[
-For detailed instructions, go to:
-    http://www.anaconda.com
-    ]])
-whatis("Version: Anaconda 5.2.0, Python 2.7")
-whatis("Description: Anaconda, Python")
-
-prepend_path("PATH",            "$ANACONDA/bin")
-prepend_path("LD_LIBRARY_PATH", "$ANACONDA/lib")
-'''.replace("$ANACONDA", anaconda_path).replace("$ANACONDA", anaconda_path)
-save_module(anaconda_module, "anaconda-2.7")
-
-if install_nlopt:
-    if not os.path.exists("nlopt-2.5.0"):
-        os.system("mkdir nlopt-2.5.0")
-        os.system("mkdir nlopt-2.5.0/build")
-        download_file(cwd, "https://github.com/stevengj/nlopt/archive/v2.5.0.tar.gz", "ada08c648bf9b52faf8729412ff6dd6d")
-        os.system("tar -C nlopt-2.5.0/ -xzf v2.5.0.tar.gz")
-        os.system("mv nlopt-2.5.0/nlopt-2.5.0 nlopt-2.5.0/src")
-        os.mkdir("nlopt-2.5.0/src/build")
-        os.chdir("nlopt-2.5.0/src/build")
-        os.system("cmake .. -DCMAKE_INSTALL_PREFIX=%s/nlopt-2.5.0/build -DPYTHON_EXECUTABLE=%s" % (cwd, python_path))
-        os.system("make; make install")
-        os.chdir("../../../")
-    else:
-        print("NLOpt folder already exists, so will not re-install.")
-
-    nlopt_mod_file = '''help([[
-For detailed instructions, go to:
-    https://nlopt.readthedocs.io/en/latest/
-
-]])
-whatis("Version: 2.5.0")
-whatis("Keywords: NLOpt")
-whatis("URL: https://nlopt.readthedocs.io/en/latest/")
-whatis("Description: NLOpt")
-
-prepend_path("PATH",               "$CWD/nlopt-2.5.0/build/bin")
-prepend_path("LD_LIBRARY_PATH",    "$CWD/nlopt-2.5.0/build/lib")
-prepend_path("PYTHONPATH",         "$CWD/nlopt-2.5.0/build/lib/python2.7/site-packages")
-'''.replace("$CWD", cwd).replace("$CWD", cwd)
-    save_module(nlopt_mod_file, "nlopt-2.5.0")
-
-if install_necessary_openmpi:
-    if isvalid(orca4_path):
-        if not os.path.exists("openmpi"):
-            os.mkdir("openmpi")
-        if os.path.exists("openmpi/openmpi-2.0.2"):
-            print("Warning - openmpi-2.0.2 is already installed! Won't re-install.")
-        else:
-            os.mkdir("openmpi/openmpi-2.0.2")
-            os.mkdir("openmpi/openmpi-2.0.2/build")
-            link = "https://download.open-mpi.org/release/open-mpi/v2.0/openmpi-2.0.2.tar.gz"
-            download_file(cwd, link, "886698becc5bea8c151c0af2074b8392") 
-            os.system("tar -xzf openmpi-2.0.2.tar.gz -C openmpi/openmpi-2.0.2")
-            os.system("mv openmpi/openmpi-2.0.2/openmpi-2.0.2 openmpi/openmpi-2.0.2/src")
-            os.chdir("openmpi/openmpi-2.0.2/src")
-            os.system("./configure --prefix=%s/openmpi/openmpi-2.0.2/build" % cwd)
-            os.system("make -j 4")
-            os.system("make install")
-            os.chdir("../../../")
-    if isvalid(orca_path):
-        if not os.path.exists("openmpi"):
-            os.mkdir("openmpi")
-        if os.path.exists("openmpi/openmpi-1.6.5"):
-            print("Warning - openmpi-1.6.5 is already installed! Won't re-install.")
-        else:
-            os.mkdir("openmpi/openmpi-1.6.5")
-            os.mkdir("openmpi/openmpi-1.6.5/build")
-            link = "https://download.open-mpi.org/release/open-mpi/v1.6/openmpi-1.6.5.tar.gz"
-            download_file(cwd, link, "") 
-            os.system("tar -xzf openmpi-1.6.5.tar.gz -C openmpi/openmpi-1.6.5")
-            os.system("mv openmpi/openmpi-1.6.5/openmpi-1.6.5 openmpi/openmpi-1.6.5/src")
-            os.chdir("openmpi/openmpi-1.6.5/src")
-            os.system("./configure --prefix=%s/openmpi/openmpi-1.6.5/build" % cwd)
-            os.system("make -j 4")
-            os.system("make install")
-            os.chdir("../../../")
-
-# We allow this to be written on MARCC if requested as MARCC only has
-# orca 4 installed
-if isvalid(orca_path):
-    orca_mod_file = '''
-help([[
-For detailed instructions, go to:
-    https://orcaforum.cec.mpg.de/
-
-    ]])
-whatis("Version: 3.0")
-whatis("Keywords: Orca 3")
-whatis("URL: https://orcaforum.cec.mpg.de/")
-whatis("Description: Orca 3")
-
-load("openmpi-1.6.5")
-
-prepend_path("PATH",               "$ORCA$")
-prepend_path("LD_LIBRARY_PATH",    "$ORCA$")
-'''.replace("$ORCA$", orca_path).replace("$ORCA$", orca_path)
-    save_module(orca_mod_file, "orca-3")
-    ompi_mod_file = '''
-help([[
-For detailed instructions, go to:
-    https://www.open-mpi.org
-
-    ]])
-whatis("Version: 1.6.5")
-whatis("URL: https://www.open-mpi.org")
-whatis("Description: OpenMPI")
-
-prepend_path("PATH",            "$CWD/openmpi/openmpi-1.6.5/build/bin")
-prepend_path("LD_LIBRARY_PATH", "$CWD/openmpi/openmpi-1.6.5/build/lib")
-'''.replace("$CWD", cwd).replace("$CWD", cwd)
-    save_module(ompi_mod_file, "openmpi-1.6.5")
-
-if isvalid(orca4_path) and not INSTALL_ON_MARCC:
-    orca_mod_file = '''
-help([[
-For detailed instructions, go to:
-    https://orcaforum.cec.mpg.de/
-
-    ]])
-whatis("Version: 4.0")
-whatis("Keywords: Orca 4")
-whatis("URL: https://orcaforum.cec.mpg.de/")
-whatis("Description: Orca 4")
-
-load("openmpi-2.0.2")
-
-prepend_path("PATH",               "$ORCA$")
-prepend_path("LD_LIBRARY_PATH",    "$ORCA$")
-'''.replace("$ORCA$", orca4_path).replace("$ORCA$", orca4_path)
-    save_module(orca_mod_file, "orca-4")
-
-    ompi_mod_file = '''
-help([[
-For detailed instructions, go to:
-    https://www.open-mpi.org
-
-    ]])
-whatis("Version: 2.0.2")
-whatis("URL: https://www.open-mpi.org")
-whatis("Description: OpenMPI")
-
-prepend_path("PATH",            "$CWD/openmpi/openmpi-2.0.2/build/bin")
-prepend_path("LD_LIBRARY_PATH", "$CWD/openmpi/openmpi-2.0.2/build/lib")
-'''.replace("$CWD", cwd).replace("$CWD", cwd)
-    save_module(ompi_mod_file, "openmpi-2.0.2")
-
-vars_to_include = [
-    orca_path, orca4_path, vmd_path, ovito_path, opls_path, packmol_path,
-    lmp_path, queueing_system, nbs_bin_path, orca_sub_flag, env_vars,
-    orca_env_vars, orca4_env_vars, lmp_env_vars, mpi_preface, python_path,
-    text_editor_path, g09_formchk, g09_cubegen, mpirun_path, default_queue]
-
-s_vars_to_include = [
-    "orca_path", "orca4_path", "vmd_path", "ovito_path", "opls_path",
-    "packmol_path", "lmp_path", "queueing_system", "nbs_bin_path",
-    "orca_sub_flag", "env_vars", "orca_env_vars", "orca4_env_vars",
-    "lmp_env_vars", "mpi_preface", "python_path", "TEXT_EDITOR_PATH",
-    "g09_formchk", "g09_cubegen", "mpirun_path", "default_queue"]
-
-sysconst_file_string = """
-# System Constants. This includes paths to where things are installed
-orca_path = "$ORCA_PATH"
-orca4_path = "$ORCA4_PATH"
-use_orca4 = """ + str(use_orca4) + """
-sandbox_orca = """ + str(sandbox_orca) + """
-
-g09_formchk = "$G09_FORMCHK"
-g09_cubegen = "$G09_CUBEGEN"
-vmd_path = "$VMD_PATH"
-ovito_path = "$OVITO_PATH"
-opls_path = "$OPLS_PATH"
-packmol_path = "$PACKMOL_PATH"
-lmp_path = "$LMP_PATH"
-python_path = "$PYTHON_PATH"
-
-mpirun_path = "$MPIRUN_PATH"
-
-queueing_system = "$QUEUEING_SYSTEM" # nbs, pbs, slurm
-default_queue = "$DEFAULT_QUEUE"
-nbs_ssh = $NBS_SSH
-nbs_bin_path = "$NBS_BIN_PATH"
-
-default_pysub_modules = """ + str(default_pysub_modules) + """
-
-# Submission flags for queueing system
-orca_sub_flag = "$ORCA_SUB_FLAG"
-
-# A list of all paths/environment variables needed for queue submission
-env_vars = '''$ENV_VARS'''
-orca_env_vars = '''$ORCA_ENV_VARS'''
-orca4_env_vars = '''$ORCA4_ENV_VARS'''
-lmp_env_vars = '''$LMP_ENV_VARS'''
-
-# Mpi preface for job submission
-mpi_preface = "$MPI_PREFACE"
-"""
-
-if nbs_ssh is None or nbs_ssh.strip().lower() in ["", "none"]:
-    sysconst_file_string = sysconst_file_string.replace("$NBS_SSH", "None")
-else:
-    sysconst_file_string = sysconst_file_string.replace("$NBS_SSH", '"%s"' % nbs_ssh)
-
-for s, v in zip(s_vars_to_include, vars_to_include):
-    ss = "$" + s.upper()
-    while ss in sysconst_file_string:
-        sysconst_file_string = sysconst_file_string.replace("$%s" % s.upper(), str(v))
-
-# Install packmol if desired
-if install_packmol and not os.path.exists("packmol"):
-    os.system("git clone https://github.com/mcubeg/packmol")
-    os.chdir("packmol")
-    os.system("./configure")
-    os.system("make")
-    os.chdir("../")
-elif os.path.exists("packmol"):
-    print("WARNING - Packmol folder already exists, so will not re-install.")
-
-packmol_mod_file = '''help([[
-For detailed instructions, go to:
-    http://m3g.iqm.unicamp.br/packmol/home.shtml
-
-]])
-whatis("Version: unknown")
-whatis("Keywords: Packmol")
-whatis("URL: http://m3g.iqm.unicamp.br/packmol/home.shtml")
-whatis("Description: Packmol")
-
-prepend_path("PATH",    "$CWD/packmol")
-'''
-packmol_mod_file = packmol_mod_file.replace("$CWD", cwd)
-save_module(packmol_mod_file, "packmol")
-
-module_file = '''help([[
-For detailed instructions, go to:
-    https://lammps.sandia.gov
-
-]])
-whatis("Version: $VERSION")
-whatis("Keywords: LAMMPs")
-whatis("URL: https://lammps.sandia.gov")
-whatis("Description: LAMMPs")
-
-load("anaconda-2.7")
-
-prepend_path("PATH",            "$CWD/lammps/$VERSION/src")
-prepend_path("PYTHONPATH",      "$CWD/lammps/$VERSION/python")
-prepend_path("LD_LIBRARY_PATH", "$CWD/lammps/$VERSION/src")
-'''
-module_smrff_file = '''help([[
-For detailed instructions, go to:
-    https://clancylab.github.io/SMRFF/
-    https://lammps.sandia.gov
-]])
-whatis("Version: $VERSION")
-whatis("Keywords: LAMMPs, SMRFF, Clancy")
-whatis("URL1: https://clancylab.github.io/SMRFF/")
-whatis("URL2: https://lammps.sandia.gov")
-whatis("Description: SMRFF")
-
-load("anaconda-2.7")
-
-prepend_path("PATH",            "$CWD/lammps/$VERSION/src")
-prepend_path("PYTHONPATH",      "$CWD/lammps/$VERSION/python")
-prepend_path("LD_LIBRARY_PATH", "$CWD/lammps/$VERSION/src")
-prepend_path("PYTHONPATH",      "$SMRFF")
-'''
-use_mod_file = module_file
-lammps_module_name = "lammps-%s" % lammps_version
-if isvalid(smrff_path) and os.path.exists(smrff_path):
-    use_mod_file = module_smrff_file
-    use_mod_file = use_mod_file.replace("$SMRFF", smrff_path)
-    lammps_module_name = "smrff"
-
-while "$CWD" in use_mod_file:
-    use_mod_file = use_mod_file.replace("$CWD", cwd)
-
-fptr_sysconst = open("squid/sysconst.py", 'w')
-fptr_sysconst.write(sysconst_file_string)
-fptr_sysconst.close()
-
-default_modules = 'load("anaconda-2.7", "orca-4")'
-if INSTALL_ON_MARCC:
-    default_modules = 'load("python/2.7-anaconda", "orca/4.0.1.2", "vmd/1.93")\n'
-    default_modules += 'unload("openmpi/3.1")'
-
-exports_and_aliases = """
---------------------------------------------------------------------------
----------           Squid Exports and Aliases v 0.0.1            ---------
---------------------------------------------------------------------------
-
-help([[
-For detailed instructions, go to:
-   https://clancylab.github.io/squid/squid.html
-
-]])
-whatis("Version: 1.0")
-whatis("Keywords: Squid, Clancy")
-whatis("URL: https://clancylab.github.io/squid/squid.html")
-whatis("Description: Clancy Lab Codebase")
-
-prepend_path( "PYTHONPATH",     "$CWD")
-
--- Aliases
-set_alias('chkDFT','python $CWD/console_scripts/chkDFT.py')
-set_alias('scanDFT','python $CWD/console_scripts/scanDFT.py')
-set_alias('chko','function _chko() { chkDFT $1 -dft orca $@ ; } ; _chko')
-set_alias('viewo','function _viewo() { chkDFT $1 -dft orca -v $@ ; } ; _viewo')
-set_alias('otail','function _otail() { tail orca/$1/$1.out $2 $3 ; } ; _otail')
-set_alias('tailo','otail')
-set_alias('otxt','function _otxt() {  orca/$1/$1.out & ; } ; _otxt')
-set_alias('txto','otxt')
-set_alias('get_ext_list','$PYTHON_PATH $CWD/console_scripts/get_ext_list.py')
-set_alias('pysub','$CWD/console_scripts/pysub.py $PWD/')
-set_alias('procrustes','$CWD/console_scripts/procrustes.py $PWD/')
-set_alias('view_lmp','function _view_lmp() { $PYTHON_PATH $CWD/console_scripts/view_lmp.py $1 $@ ; } ; _view_lmp')
-set_alias('vmd_lmp','function _vmd_lmp() { $PYTHON_PATH $CWD/console_scripts/vmd_lmp.py $1 $@ ; } ; _vmd_lmp')
-
--- Load all dependencies
-""" + default_modules + 
-"""
--- Note - user must install packmol if this is to work.  By default commented out.
-"""
-if not install_packmol:
-    exports_and_aliases += "--"
-exports_and_aliases += 'load("packmol")\n'
-
-exports_and_aliases += '''-- Note - user must install lammps if this is to work.  By default commented out.
-'''
-if not install_lammps:
-    exports_and_aliases += "--"
-exports_and_aliases += 'load("' + lammps_module_name + '")\n'
-
-if install_nlopt:
-    exports_and_aliases +=  '\nload("nlopt-2.5.0")\n'
-
-marcc_lammps_makefile = '''
-SHELL = /bin/sh
-
-# ---------------------------------------------------------------------
-# compiler/linker settings
-# specify flags and libraries needed for your compiler
-
-CC =        /software/apps/orca/4.0.1.2/openmpi/2.0.4/bin/mpic++
-CCFLAGS =	-g -O3 -m64 -static-libgcc -static-libstdc++ -Wall -Wextra -gdwarf-3 #need -static because system default glibcxx is too old. -gdwarf-3 for debug info readable by our old version of gdb.
-SHFLAGS =	-fPIC
-DEPFLAGS =	-M
-
-LINK =      /software/apps/orca/4.0.1.2/openmpi/2.0.4/bin/mpic++
-LINKFLAGS = -g -O3 -m64 -static-libgcc -static-libstdc++ -gdwarf-3
-LIB =  -lm
-SIZE =		size
-
-ARCHIVE =	ar
-ARFLAGS =	-rc
-SHLIBFLAGS =	-shared
-
-# ---------------------------------------------------------------------
-# LAMMPS-specific settings, all OPTIONAL
-# specify settings for LAMMPS features you will use
-# if you change any -D setting, do full re-compile after "make clean"
-
-# LAMMPS ifdef settings
-# see possible settings in Section 2.2 (step 4) of manual
-
-LMP_INC =	-DLAMMPS_GZIP
-
-# MPI library
-# see discussion in Section 2.2 (step 5) of manual
-# MPI wrapper compiler/linker can provide this info
-# can point to dummy MPI library in src/STUBS as in Makefile.serial
-# use -D MPICH and OMPI settings in INC to avoid C++ lib conflicts
-# INC = path for mpi.h, MPI compiler settings
-# PATH = path for MPI library
-# LIB = name of MPI library
-
-MPI_INC =       -I/software/apps/orca/4.0.1.2/openmpi/2.0.4/include -I/software/apps/anaconda/5.2/python/2.7/include/python2.7
-MPI_PATH =      -L/software/apps/orca/4.0.1.2/openmpi/2.0.4/lib -L/software/apps/anaconda/5.2/python/2.7/lib
-MPI_LIB =       -lpthread -lpython2.7
-
-# FFT library
-# see discussion in Section 2.2 (step 6) of manaul
-# can be left blank to use provided KISS FFT library
-# INC = -DFFT setting, e.g. -DFFT_FFTW, FFT compiler settings
-# PATH = path for FFT library
-# LIB = name of FFT library
-
-FFT_INC =    	
-FFT_PATH = 
-FFT_LIB =	
-
-# JPEG and/or PNG library
-# see discussion in Section 2.2 (step 7) of manual
-# only needed if -DLAMMPS_JPEG or -DLAMMPS_PNG listed with LMP_INC
-# INC = path(s) for jpeglib.h and/or png.h
-# PATH = path(s) for JPEG library and/or PNG library
-# LIB = name(s) of JPEG library and/or PNG library
-
-JPG_INC =       
-JPG_PATH = 	
-JPG_LIB =	
-
-# ---------------------------------------------------------------------
-# build rules and dependencies
-# do not edit this section
-
-include	Makefile.package.settings
-include	Makefile.package
-
-EXTRA_INC = $(LMP_INC) $(PKG_INC) $(MPI_INC) $(FFT_INC) $(JPG_INC) $(PKG_SYSINC)
-EXTRA_PATH = $(PKG_PATH) $(MPI_PATH) $(FFT_PATH) $(JPG_PATH) $(PKG_SYSPATH)
-EXTRA_LIB = $(PKG_LIB) $(MPI_LIB) $(FFT_LIB) $(JPG_LIB) $(PKG_SYSLIB)
-EXTRA_CPP_DEPENDS = $(PKG_CPP_DEPENDS)
-EXTRA_LINK_DEPENDS = $(PKG_LINK_DEPENDS)
-
-# Path to src files
-
-vpath %.cpp ..
-vpath %.h ..
-
-# Link target
-
-$(EXE):	$(OBJ) $(EXTRA_LINK_DEPENDS)
-	$(LINK) $(LINKFLAGS) $(EXTRA_PATH) $(OBJ) $(EXTRA_LIB) $(LIB) -o $(EXE)
-	$(SIZE) $(EXE)
-
-# Library targets
-
-lib:	$(OBJ) $(EXTRA_LINK_DEPENDS)
-	$(ARCHIVE) $(ARFLAGS) $(EXE) $(OBJ)
-
-shlib:	$(OBJ) $(EXTRA_LINK_DEPENDS)
-	$(CC) $(CCFLAGS) $(SHFLAGS) $(SHLIBFLAGS) $(EXTRA_PATH) -o $(EXE) \
-        $(OBJ) $(EXTRA_LIB) $(LIB)
-
-# Compilation rules
-
-%.o:%.cpp $(EXTRA_CPP_DEPENDS)
-	$(CC) $(CCFLAGS) $(SHFLAGS) $(EXTRA_INC) -c $<
-
-%.d:%.cpp $(EXTRA_CPP_DEPENDS)
-	$(CC) $(CCFLAGS) $(EXTRA_INC) $(DEPFLAGS) $< > $@
-
-%.o:%.cu $(EXTRA_CPP_DEPENDS)
-	$(CC) $(CCFLAGS) $(SHFLAGS) $(EXTRA_INC) -c $<
-
-# Individual dependencies
-
-DEPENDS = $(OBJ:.o=.d)
-sinclude $(DEPENDS)
-'''
-
-wsl_lammps_makefile = '''
-
-SHELL = /bin/sh
-
-# ---------------------------------------------------------------------
-# compiler/linker settings
-# specify flags and libraries needed for your compiler
-
-CC =		/usr/bin/mpic++
-CCFLAGS =	-g -O3 -m64 -static-libgcc -static-libstdc++ -Wall -Wextra -gdwarf-3 #need -static because system default glibcxx is too old. -gdwarf-3 for debug info readable by our old version of gdb.
-SHFLAGS =	-fPIC
-DEPFLAGS =	-M
-
-LINK =		/usr/bin/mpic++
-LINKFLAGS = -g -O3 -m64 -static-libgcc -static-libstdc++ -gdwarf-3
-LIB =  -lm
-SIZE =		size
-
-ARCHIVE =	ar
-ARFLAGS =	-rc
-SHLIBFLAGS =	-shared
-
-# ---------------------------------------------------------------------
-# LAMMPS-specific settings, all OPTIONAL
-# specify settings for LAMMPS features you will use
-# if you change any -D setting, do full re-compile after "make clean"
-
-# LAMMPS ifdef settings
-# see possible settings in Section 2.2 (step 4) of manual
-
-LMP_INC =	-DLAMMPS_GZIP
-
-# MPI library
-# see discussion in Section 2.2 (step 5) of manual
-# MPI wrapper compiler/linker can provide this info
-# can point to dummy MPI library in src/STUBS as in Makefile.serial
-# use -D MPICH and OMPI settings in INC to avoid C++ lib conflicts
-# INC = path for mpi.h, MPI compiler settings
-# PATH = path for MPI library
-# LIB = name of MPI library
-
-MPI_INC =       -I/usr/include/mpich -I$ANACONDA_PATH$/include/python2.7
-MPI_PATH =      -L/usr/lib/mpich -L$ANACONDA_PATH$/lib
-MPI_LIB =   -lmpich -lpthread -lmpl -lpython2.7
-
-# FFT library
-# see discussion in Section 2.2 (step 6) of manaul
-# can be left blank to use provided KISS FFT library
-# INC = -DFFT setting, e.g. -DFFT_FFTW, FFT compiler settings
-# PATH = path for FFT library
-# LIB = name of FFT library
-
-FFT_INC =    	
-FFT_PATH = 
-FFT_LIB =	
-
-# JPEG and/or PNG library
-# see discussion in Section 2.2 (step 7) of manual
-# only needed if -DLAMMPS_JPEG or -DLAMMPS_PNG listed with LMP_INC
-# INC = path(s) for jpeglib.h and/or png.h
-# PATH = path(s) for JPEG library and/or PNG library
-# LIB = name(s) of JPEG library and/or PNG library
-
-JPG_INC =       
-JPG_PATH = 	
-JPG_LIB =	
-
-# ---------------------------------------------------------------------
-# build rules and dependencies
-# do not edit this section
-
-include	Makefile.package.settings
-include	Makefile.package
-
-EXTRA_INC = $(LMP_INC) $(PKG_INC) $(MPI_INC) $(FFT_INC) $(JPG_INC) $(PKG_SYSINC)
-EXTRA_PATH = $(PKG_PATH) $(MPI_PATH) $(FFT_PATH) $(JPG_PATH) $(PKG_SYSPATH)
-EXTRA_LIB = $(PKG_LIB) $(MPI_LIB) $(FFT_LIB) $(JPG_LIB) $(PKG_SYSLIB)
-EXTRA_CPP_DEPENDS = $(PKG_CPP_DEPENDS)
-EXTRA_LINK_DEPENDS = $(PKG_LINK_DEPENDS)
-
-# Path to src files
-
-vpath %.cpp ..
-vpath %.h ..
-
-# Link target
-
-$(EXE):	$(OBJ) $(EXTRA_LINK_DEPENDS)
-	$(LINK) $(LINKFLAGS) $(EXTRA_PATH) $(OBJ) $(EXTRA_LIB) $(LIB) -o $(EXE)
-	$(SIZE) $(EXE)
-
-# Library targets
-
-lib:	$(OBJ) $(EXTRA_LINK_DEPENDS)
-	$(ARCHIVE) $(ARFLAGS) $(EXE) $(OBJ)
-
-shlib:	$(OBJ) $(EXTRA_LINK_DEPENDS)
-	$(CC) $(CCFLAGS) $(SHFLAGS) $(SHLIBFLAGS) $(EXTRA_PATH) -o $(EXE) \
-        $(OBJ) $(EXTRA_LIB) $(LIB)
-
-# Compilation rules
-
-%.o:%.cpp $(EXTRA_CPP_DEPENDS)
-	$(CC) $(CCFLAGS) $(SHFLAGS) $(EXTRA_INC) -c $<
-
-%.d:%.cpp $(EXTRA_CPP_DEPENDS)
-	$(CC) $(CCFLAGS) $(EXTRA_INC) $(DEPFLAGS) $< > $@
-
-%.o:%.cu $(EXTRA_CPP_DEPENDS)
-	$(CC) $(CCFLAGS) $(SHFLAGS) $(EXTRA_INC) -c $<
-
-# Individual dependencies
-
-DEPENDS = $(OBJ:.o=.d)
-sinclude $(DEPENDS)
-'''.replace("$ANACONDA_PATH$", anaconda_path).replace("$ANACONDA_PATH$", anaconda_path)
-
-if isinstance(smrff_path, str) and smrff_path[-1] == "/":
-    smrff_path = smrff_path[:-1]
-
-lammps_hashes = {
-    "16Mar18": "8059f1cac17ac74c099ba6c5a5e3a558"
-}
-
-if lammps_version not in lammps_hashes:
-    lammps_hashes[lammps_version] = ""
-    print("For future reference, please store the lammps hash of this .tar.gz file.")
-
-if install_lammps:
-    if not os.path.exists("lammps"):
-        os.mkdir("lammps")
-    if os.path.exists("lammps/%s" % lammps_version):
-        print("Warning - lammps version already exists locally.  Either delete or choose another.")
-    else:
-        download_file(cwd, "https://lammps.sandia.gov/tars/lammps-%s.tar.gz" % lammps_version, lammps_hashes[lammps_version])
-        os.system("tar -C lammps -xzf lammps-%s.tar.gz" % lammps_version)
-        os.system("mv lammps/lammps-%s lammps/%s" % (lammps_version, lammps_version))
-        os.chdir("lammps/%s/src" % lammps_version)
-
-        for pkg in extra_lammps_packages:
-            os.system("make yes-%s" % pkg)
-
-        if smrff_path is not None and os.path.exists(smrff_path):
-            print("Will install smrff into this lammps install.")
-            if lammps_version != "16Mar18":
-                print("WARNING! SMRFF is only guaranteed to work for lammps version 16Mar18.  Will compile anyways, but good luck.")
-            os.system("cp -rf %s/lammps/lammps-16Mar18/src/* ." % smrff_path)
-
-        fptr = open("MAKE/Makefile.marcc", 'w')
-        fptr.write(marcc_lammps_makefile)
-        fptr.close()
-        fptr = open("MAKE/Makefile.wsl", 'w')
-        fptr.write(wsl_lammps_makefile)
-        fptr.close()
-        os.system("make %s -j 4" % lammps_makefile_name)
-        os.system("make %s -j 4 mode=shlib" % lammps_makefile_name)
-
-        os.chdir("../../../")
-
-    for a, b in zip(["$VERSION", "$CWD"], [lammps_version, cwd]):
-        while a in use_mod_file:
-            use_mod_file = use_mod_file.replace(a, b)
-
-    save_module(use_mod_file, lammps_module_name)
-
-while "$CWD" in exports_and_aliases:
-    exports_and_aliases = exports_and_aliases.replace("$CWD", cwd)
-
-for s, v in zip(s_vars_to_include, vars_to_include):
-    ss = "$" + s.upper()
-    while ss in exports_and_aliases:
-        exports_and_aliases = exports_and_aliases.replace(ss, v)
-
-save_module(exports_and_aliases, "squid")
-
-print("Install is complete! Please source %s or simply restart your terminal." % shell)
-=======
-from squid.installers.install_squid import run_full_install
-##############################################################################
-# Settings to be changed
-##############################################################################
-'''
-System Constants. This includes paths to where things are installed.  Note,
-the default paths listed below are guesses and should NOT be assumed accurate.
-Verify that they do indeed point to your install locations.  When you see
-$USER, it is recommended that you change this to the actual username, as
-at times this is not properly expanded.
-'''
-# Targets are "wsl" or "marcc"
-install_target = "wsl"
-# Select what shell's resource file path relative to the home dir
-# Typically this will be either .zshrc or .bashrc
-shell = '.bashrc'
-##############################################################################
-# If specifing we are to install these below, then leave paths as None
-install_packmol = True
-install_lammps = True
-install_nlopt = True
-##############################################################################
-# SYSTEM INPUTS
-# The default mpi to use when calling pysub -mpi
-# Note - we advise simply changing this post install in the sysconst.py file
-mpirun_path = "/usr/bin/mpirun"
-
-queueing_system = None  # nbs, pbs, slurm
-default_queue = 'None'
-# If no anaconda is installed, then install one
-anaconda_path = None
-# These are paths to available programs
-vmd_path = ''
-ovito_path = ''
-text_editor_path = ""
-# A list of all paths/environment variables needed for queue submission
-# Note, in the case of using modules, we source the ~/.bashrc after appending
-# "module load squid", so this isn't necessary if installed correctly.
-env_vars = '''
-'''
-# Mpi preface for job submission
-mpi_preface = ""
-##############################################################################
-# ORCA INPUTS (Note - path MUST point to the executable!)
-orca_path = ""
-orca4_path = "/home/hherbol/programs/orca/4.1.0/orca"
-use_orca4 = True
-sandbox_orca = False
-install_necessary_openmpi = True
-orca_env_vars = '''
-'''
-orca4_env_vars = '''
-'''
-# Submission flags for queueing system
-orca_sub_flag = ""
-##############################################################################
-# GAUSSIAN INPUTS
-g09_formchk = ""
-g09_cubegen = ""
-##############################################################################
-# LAMMPS INPUTS
-smrff_path = "/home/hherbol/smrff"
-lammps_sffx = 'smrff'
-lammps_version = "16Mar18"
-extra_lammps_packages = [
-    "python",
-    "rigid",
-    "replica"
-]
-lmp_env_vars = '''
-'''
-##############################################################################
-# DO NOT CHANGE ANY SETTINGS BELOW THIS POINT!
-##############################################################################
-##############################################################################
-# DO NOT CHANGE ANY SETTINGS BELOW THIS POINT!
-##############################################################################
-##############################################################################
-# DO NOT CHANGE ANY SETTINGS BELOW THIS POINT!
-##############################################################################
-##############################################################################
-# DO NOT CHANGE ANY SETTINGS BELOW THIS POINT!
-##############################################################################
-##############################################################################
-# DO NOT CHANGE ANY SETTINGS BELOW THIS POINT!
-##############################################################################
-
-# NOTE! We set install_swig = install_nlopt as install_nlopt has swig
-# as a dependency!
-run_full_install(
-    install_packmol=install_packmol,
-    install_swig=install_nlopt, install_nlopt=install_nlopt,
-    install_lammps=install_lammps,
-    install_target=install_target, shell=shell,
-    anaconda_install_dir=anaconda_path,
-    install_necessary_openmpi=install_necessary_openmpi,
-    orca_path=orca_path, orca4_path=orca4_path,
-    vmd_path=vmd_path, ovito_path=ovito_path,
-    queueing_system=queueing_system,
-    orca_sub_flag=orca_sub_flag,
-    env_vars=env_vars, orca_env_vars=orca_env_vars,
-    orca4_env_vars=orca4_env_vars, lmp_env_vars=lmp_env_vars,
-    mpi_preface=mpi_preface, mpirun_path=mpirun_path,
-    text_editor_path=text_editor_path,
-    g09_formchk=g09_formchk, g09_cubegen=g09_cubegen,
-    default_queue=default_queue,
-    use_orca4=use_orca4, sandbox_orca=sandbox_orca,
-    lammps_sffx=lammps_sffx, lammps_version=lammps_version,
-    extra_lammps_packages=extra_lammps_packages,
-    smrff_path=smrff_path
-)
->>>>>>> 3f9dd0b9
+from squid.installers.install_squid import run_full_install
+##############################################################################
+# Settings to be changed
+##############################################################################
+'''
+System Constants. This includes paths to where things are installed.  Note,
+the default paths listed below are guesses and should NOT be assumed accurate.
+Verify that they do indeed point to your install locations.  When you see
+$USER, it is recommended that you change this to the actual username, as
+at times this is not properly expanded.
+'''
+# Targets are "wsl" or "marcc"
+install_target = "wsl"
+# Select what shell's resource file path relative to the home dir
+# Typically this will be either .zshrc or .bashrc
+shell = '.bashrc'
+##############################################################################
+# If specifing we are to install these below, then leave paths as None
+install_packmol = True
+install_lammps = True
+install_nlopt = True
+##############################################################################
+# SYSTEM INPUTS
+# The default mpi to use when calling pysub -mpi
+# Note - we advise simply changing this post install in the sysconst.py file
+mpirun_path = "/usr/bin/mpirun"
+
+queueing_system = None  # nbs, pbs, slurm
+default_queue = 'None'
+# If no anaconda is installed, then install one
+anaconda_path = None
+# These are paths to available programs
+vmd_path = ''
+ovito_path = ''
+text_editor_path = ""
+# A list of all paths/environment variables needed for queue submission
+# Note, in the case of using modules, we source the ~/.bashrc after appending
+# "module load squid", so this isn't necessary if installed correctly.
+env_vars = '''
+'''
+# Mpi preface for job submission
+mpi_preface = ""
+##############################################################################
+# ORCA INPUTS (Note - path MUST point to the executable!)
+orca_path = ""
+orca4_path = "/home/hherbol/programs/orca/4.1.0/orca"
+use_orca4 = True
+sandbox_orca = False
+install_necessary_openmpi = True
+orca_env_vars = '''
+'''
+orca4_env_vars = '''
+'''
+# Submission flags for queueing system
+orca_sub_flag = ""
+##############################################################################
+# GAUSSIAN INPUTS
+g09_formchk = ""
+g09_cubegen = ""
+##############################################################################
+# LAMMPS INPUTS
+smrff_path = "/home/hherbol/smrff"
+lammps_sffx = 'smrff'
+lammps_version = "16Mar18"
+extra_lammps_packages = [
+    "python",
+    "rigid",
+    "replica"
+]
+lmp_env_vars = '''
+'''
+##############################################################################
+# DO NOT CHANGE ANY SETTINGS BELOW THIS POINT!
+##############################################################################
+##############################################################################
+# DO NOT CHANGE ANY SETTINGS BELOW THIS POINT!
+##############################################################################
+##############################################################################
+# DO NOT CHANGE ANY SETTINGS BELOW THIS POINT!
+##############################################################################
+##############################################################################
+# DO NOT CHANGE ANY SETTINGS BELOW THIS POINT!
+##############################################################################
+##############################################################################
+# DO NOT CHANGE ANY SETTINGS BELOW THIS POINT!
+##############################################################################
+
+# NOTE! We set install_swig = install_nlopt as install_nlopt has swig
+# as a dependency!
+run_full_install(
+    install_packmol=install_packmol,
+    install_swig=install_nlopt, install_nlopt=install_nlopt,
+    install_lammps=install_lammps,
+    install_target=install_target, shell=shell,
+    anaconda_install_dir=anaconda_path,
+    install_necessary_openmpi=install_necessary_openmpi,
+    orca_path=orca_path, orca4_path=orca4_path,
+    vmd_path=vmd_path, ovito_path=ovito_path,
+    queueing_system=queueing_system,
+    orca_sub_flag=orca_sub_flag,
+    env_vars=env_vars, orca_env_vars=orca_env_vars,
+    orca4_env_vars=orca4_env_vars, lmp_env_vars=lmp_env_vars,
+    mpi_preface=mpi_preface, mpirun_path=mpirun_path,
+    text_editor_path=text_editor_path,
+    g09_formchk=g09_formchk, g09_cubegen=g09_cubegen,
+    default_queue=default_queue,
+    use_orca4=use_orca4, sandbox_orca=sandbox_orca,
+    lammps_sffx=lammps_sffx, lammps_version=lammps_version,
+    extra_lammps_packages=extra_lammps_packages,
+    smrff_path=smrff_path
+)