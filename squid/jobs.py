--- conflicted
+++ resolved
@@ -767,10 +767,7 @@
 $XHOST$
 $OMP$
 source /fs/home/$USER/.zshrc
-<<<<<<< HEAD
-=======
-
->>>>>>> 9687aab8
+
 '''
 
         if nprocs > 1 and use_mpi:
