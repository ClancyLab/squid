--- conflicted
+++ resolved
@@ -775,26 +775,16 @@
         if outfile_name is None:
             outfile_name = name + jobarray_outfile_append + ".o%j"
         generic_script = '''#!/bin/sh
-<<<<<<< HEAD
-#SBATCH -J ''' + name + '''
-#SBATCH -o ''' + outfile_name + '''
-#SBATCH -N ''' + str(nodes) + '''
-#SBATCH -n ''' + str(ntasks) + ('''
-#SBATCH -c ''' + str(procs) if procs > 1 else "") + '''
-#SBATCH -p ''' + queue + '''
-#SBATCH -t ''' + walltime + '''
-''' + job_array_script + '''
-=======
 #SBATCH --job-name="''' + name + '''"
-#SBATCH --output="''' + name + '''.o%j"
+#SBATCH --output="''' + outfile_name + '''"
 #SBATCH --nodes=''' + str(nodes) + '''
 #SBATCH --ntasks-per-node=''' + str(ntasks) + ('''
 #SBATCH --cpus-per-task=''' + str(procs) if procs > 1 else "") + '''
 #SBATCH --partition=''' + queue + '''
 #SBATCH --time=''' + walltime + '''
->>>>>>> 9eb43e93
 ''' + slurm_allocation + '''
 ''' + gpu_flag_slurm + '''
+''' + job_array_script + '''
 
 source ~/.bashrc
 '''
@@ -1169,9 +1159,7 @@
 #SBATCH --ntasks-per-node=$NTASKS$''' + ("\n#SBATCH --cpus-per-task=$NPROCS$" if nprocs > 1 else "") + '''
 #SBATCH --partition=$QUEUE$
 #SBATCH --time=$WALLTIME$
-
 ''' + job_array_script + '''
-
 ''' + slurm_allocation + '''
 
 $OMP$
