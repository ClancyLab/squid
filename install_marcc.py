--- conflicted
+++ resolved
@@ -1,125 +1,121 @@
-from squid.installers.install_squid import run_full_install
-##############################################################################
-# Settings to be changed
-##############################################################################
-'''
-System Constants. This includes paths to where things are installed.  Note,
-the default paths listed below are guesses and should NOT be assumed accurate.
-Verify that they do indeed point to your install locations.  When you see
-$USER, it is recommended that you change this to the actual username, as
-at times this is not properly expanded.
-'''
-# Targets are "wsl" or "marcc"
-install_target = "marcc"
-# Select what shell's resource file path relative to the home dir
-# Typically this will be either .zshrc or .bashrc
-shell = '.bashrc'
-# If you wish to install somewhere other than ~/.modules, specify it
-# here.  Note, this needs to NOT end in a slash.
-mod_folder = None
-##############################################################################
-# If specifing we are to install these below, then leave paths as None
-install_packmol = True
-install_lammps = True
-install_nlopt = True
-##############################################################################
-# SYSTEM INPUTS
-# The default mpi to use when calling pysub -mpi
-# Note - we advise simply changing this post install in the sysconst.py file
-mpirun_path = "/software/apps/compilers/intel/impi/2018/bin64/mpiexec"
-
-queueing_system = "slurm"  # nbs, pbs, slurm
-default_queue = 'shared'
-# If no anaconda is installed, then install one
-anaconda_path = None
-# These are paths to available programs
-vmd_path = ''
-ovito_path = ''
-text_editor_path = ""
-# A list of all paths/environment variables needed for queue submission
-# Note, in the case of using modules, we source the ~/.bashrc after appending
-# "module load squid", so this isn't necessary if installed correctly.
-env_vars = '''
-'''
-# Mpi preface for job submission
-mpi_preface = ""
-##############################################################################
-# ORCA INPUTS
-orca_path = "/software/apps/orca/3.0.3/bin/orca"
-orca4_path = "/software/apps/orca/4.0.1.2/bin/orca"
-use_orca4 = True
-sandbox_orca = False
-install_necessary_openmpi = False
-orca_env_vars = '''
-module load orca/3.0.3
-module list
-'''
-orca4_env_vars = '''
-module load orca/4.0.1.2
-module list
-'''
-# Submission flags for queueing system
-orca_sub_flag = ""
-##############################################################################
-# GAUSSIAN INPUTS
-g09_formchk = ""
-g09_cubegen = ""
-##############################################################################
-# LAMMPS INPUTS
-smrff_path = None
-lammps_sffx = 'marcc'
-lammps_version = "16Mar18"
-extra_lammps_packages = [
-    "python",
-    "rigid",
-    "replica"
-]
-lmp_env_vars = '''
-module load lammps/''' + lammps_version + ''' 
-module list
-'''
-##############################################################################
-# DO NOT CHANGE ANY SETTINGS BELOW THIS POINT!
-##############################################################################
-##############################################################################
-# DO NOT CHANGE ANY SETTINGS BELOW THIS POINT!
-##############################################################################
-##############################################################################
-# DO NOT CHANGE ANY SETTINGS BELOW THIS POINT!
-##############################################################################
-##############################################################################
-# DO NOT CHANGE ANY SETTINGS BELOW THIS POINT!
-##############################################################################
-##############################################################################
-# DO NOT CHANGE ANY SETTINGS BELOW THIS POINT!
-##############################################################################
-
-# NOTE! We set install_swig = install_nlopt as install_nlopt has swig
-# as a dependency!
-run_full_install(
-    install_packmol=install_packmol,
-    install_swig=install_nlopt, install_nlopt=install_nlopt,
-    install_lammps=install_lammps,
-    install_target=install_target, shell=shell,
-    anaconda_install_dir=anaconda_path,
-    install_necessary_openmpi=install_necessary_openmpi,
-    orca_path=orca_path, orca4_path=orca4_path,
-    vmd_path=vmd_path, ovito_path=ovito_path,
-    queueing_system=queueing_system,
-    orca_sub_flag=orca_sub_flag,
-    env_vars=env_vars, orca_env_vars=orca_env_vars,
-    orca4_env_vars=orca4_env_vars, lmp_env_vars=lmp_env_vars,
-    mpi_preface=mpi_preface, mpirun_path=mpirun_path,
-    text_editor_path=text_editor_path,
-    g09_formchk=g09_formchk, g09_cubegen=g09_cubegen,
-    default_queue=default_queue,
-    use_orca4=use_orca4, sandbox_orca=sandbox_orca,
-    lammps_sffx=lammps_sffx, lammps_version=lammps_version,
-    extra_lammps_packages=extra_lammps_packages,
-<<<<<<< HEAD
-    smrff_path=smrff_path, mod_folder=mod_folder
-=======
-    smrff_path=smrff_path, mod_folder=mod_folder,
-    skip_prompt=False
->>>>>>> 2bc25f47
-)
+from squid.installers.install_squid import run_full_install
+##############################################################################
+# Settings to be changed
+##############################################################################
+'''
+System Constants. This includes paths to where things are installed.  Note,
+the default paths listed below are guesses and should NOT be assumed accurate.
+Verify that they do indeed point to your install locations.  When you see
+$USER, it is recommended that you change this to the actual username, as
+at times this is not properly expanded.
+'''
+# Targets are "wsl" or "marcc"
+install_target = "marcc"
+# Select what shell's resource file path relative to the home dir
+# Typically this will be either .zshrc or .bashrc
+shell = '.bashrc'
+# If you wish to install somewhere other than ~/.modules, specify it
+# here.  Note, this needs to NOT end in a slash.
+mod_folder = None
+##############################################################################
+# If specifing we are to install these below, then leave paths as None
+install_packmol = True
+install_lammps = True
+install_nlopt = True
+##############################################################################
+# SYSTEM INPUTS
+# The default mpi to use when calling pysub -mpi
+# Note - we advise simply changing this post install in the sysconst.py file
+mpirun_path = "/software/apps/compilers/intel/impi/2018/bin64/mpiexec"
+
+queueing_system = "slurm"  # nbs, pbs, slurm
+default_queue = 'shared'
+# If no anaconda is installed, then install one
+anaconda_path = None
+# These are paths to available programs
+vmd_path = ''
+ovito_path = ''
+text_editor_path = ""
+# A list of all paths/environment variables needed for queue submission
+# Note, in the case of using modules, we source the ~/.bashrc after appending
+# "module load squid", so this isn't necessary if installed correctly.
+env_vars = '''
+'''
+# Mpi preface for job submission
+mpi_preface = ""
+##############################################################################
+# ORCA INPUTS
+orca_path = "/software/apps/orca/3.0.3/bin/orca"
+orca4_path = "/software/apps/orca/4.0.1.2/bin/orca"
+use_orca4 = True
+sandbox_orca = False
+install_necessary_openmpi = False
+orca_env_vars = '''
+module load orca/3.0.3
+module list
+'''
+orca4_env_vars = '''
+module load orca/4.0.1.2
+module list
+'''
+# Submission flags for queueing system
+orca_sub_flag = ""
+##############################################################################
+# GAUSSIAN INPUTS
+g09_formchk = ""
+g09_cubegen = ""
+##############################################################################
+# LAMMPS INPUTS
+smrff_path = None
+lammps_sffx = 'marcc'
+lammps_version = "16Mar18"
+extra_lammps_packages = [
+    "python",
+    "rigid",
+    "replica"
+]
+lmp_env_vars = '''
+module load lammps/''' + lammps_version + ''' 
+module list
+'''
+##############################################################################
+# DO NOT CHANGE ANY SETTINGS BELOW THIS POINT!
+##############################################################################
+##############################################################################
+# DO NOT CHANGE ANY SETTINGS BELOW THIS POINT!
+##############################################################################
+##############################################################################
+# DO NOT CHANGE ANY SETTINGS BELOW THIS POINT!
+##############################################################################
+##############################################################################
+# DO NOT CHANGE ANY SETTINGS BELOW THIS POINT!
+##############################################################################
+##############################################################################
+# DO NOT CHANGE ANY SETTINGS BELOW THIS POINT!
+##############################################################################
+
+# NOTE! We set install_swig = install_nlopt as install_nlopt has swig
+# as a dependency!
+run_full_install(
+    install_packmol=install_packmol,
+    install_swig=install_nlopt, install_nlopt=install_nlopt,
+    install_lammps=install_lammps,
+    install_target=install_target, shell=shell,
+    anaconda_install_dir=anaconda_path,
+    install_necessary_openmpi=install_necessary_openmpi,
+    orca_path=orca_path, orca4_path=orca4_path,
+    vmd_path=vmd_path, ovito_path=ovito_path,
+    queueing_system=queueing_system,
+    orca_sub_flag=orca_sub_flag,
+    env_vars=env_vars, orca_env_vars=orca_env_vars,
+    orca4_env_vars=orca4_env_vars, lmp_env_vars=lmp_env_vars,
+    mpi_preface=mpi_preface, mpirun_path=mpirun_path,
+    text_editor_path=text_editor_path,
+    g09_formchk=g09_formchk, g09_cubegen=g09_cubegen,
+    default_queue=default_queue,
+    use_orca4=use_orca4, sandbox_orca=sandbox_orca,
+    lammps_sffx=lammps_sffx, lammps_version=lammps_version,
+    extra_lammps_packages=extra_lammps_packages,
+    smrff_path=smrff_path, mod_folder=mod_folder,
+    skip_prompt=False
+)